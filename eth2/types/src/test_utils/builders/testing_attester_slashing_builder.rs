use crate::test_utils::AttesterSlashingTestTask;
use crate::*;
use tree_hash::TreeHash;

/// Builds an `AttesterSlashing`.
///
/// This struct should **never be used for production purposes.**
pub struct TestingAttesterSlashingBuilder();

impl TestingAttesterSlashingBuilder {
    /// Builds an `AttesterSlashing` that is a double vote.
    ///
    /// The `signer` function is used to sign the double-vote and accepts:
    ///
    /// - `validator_index: u64`
    /// - `message: &[u8]`
    /// - `epoch: Epoch`
    /// - `domain: Domain`
    ///
    /// Where domain is a domain "constant" (e.g., `spec.domain_attestation`).
    pub fn double_vote<F, T: EthSpec>(
        test_task: &AttesterSlashingTestTask,
        validator_indices: &[u64],
        signer: F,
    ) -> AttesterSlashing<T>
    where
        F: Fn(u64, &[u8], Epoch, Domain) -> Signature,
    {
        let slot = Slot::new(1);
        let index = 0;
        let epoch_1 = Epoch::new(1);
        let epoch_2 = Epoch::new(2);
        let hash_1 = Hash256::from_low_u64_le(1);
        let hash_2 = Hash256::from_low_u64_le(2);
        let checkpoint_1 = Checkpoint {
            epoch: epoch_1,
            root: hash_1,
        };
        let checkpoint_2 = Checkpoint {
            epoch: epoch_1,
            root: hash_2,
        };

        let data_1 = AttestationData {
            slot,
            index,
            beacon_block_root: hash_1,
            source: checkpoint_1.clone(),
            target: checkpoint_1,
        };

        let data_2 = if *test_task == AttesterSlashingTestTask::NotSlashable {
            AttestationData { ..data_1.clone() }
        } else {
            AttestationData {
                target: checkpoint_2,
                ..data_1.clone()
            }
        };

        let mut attestation_1 = IndexedAttestation {
<<<<<<< HEAD
            attesting_indices: validator_indices.to_vec().into(),
=======
            custody_bit_0_indices: validator_indices.to_vec().into(),
            custody_bit_1_indices: if *test_task
                == AttesterSlashingTestTask::IndexedAttestation1Invalid
            {
                validator_indices.to_vec().into()
            } else {
                VariableList::empty()
            },
>>>>>>> 24845554
            data: data_1,
            signature: AggregateSignature::new(),
        };

        let mut attestation_2 = IndexedAttestation {
<<<<<<< HEAD
            attesting_indices: validator_indices.to_vec().into(),
=======
            custody_bit_0_indices: validator_indices.to_vec().into(),
            custody_bit_1_indices: if *test_task
                == AttesterSlashingTestTask::IndexedAttestation2Invalid
            {
                validator_indices.to_vec().into()
            } else {
                VariableList::empty()
            },
>>>>>>> 24845554
            data: data_2,
            signature: AggregateSignature::new(),
        };

        let add_signatures = |attestation: &mut IndexedAttestation<T>| {
            let message = attestation.data.tree_hash_root();

            for validator_index in validator_indices {
                let signature = signer(
                    *validator_index,
                    &message[..],
                    epoch_2,
                    Domain::BeaconAttester,
                );
                attestation.signature.add(&signature);
            }
        };

        add_signatures(&mut attestation_1);
        add_signatures(&mut attestation_2);

        AttesterSlashing {
            attestation_1,
            attestation_2,
        }
    }
}<|MERGE_RESOLUTION|>--- conflicted
+++ resolved
@@ -19,7 +19,7 @@
     ///
     /// Where domain is a domain "constant" (e.g., `spec.domain_attestation`).
     pub fn double_vote<F, T: EthSpec>(
-        test_task: &AttesterSlashingTestTask,
+        test_task: AttesterSlashingTestTask,
         validator_indices: &[u64],
         signer: F,
     ) -> AttesterSlashing<T>
@@ -49,7 +49,7 @@
             target: checkpoint_1,
         };
 
-        let data_2 = if *test_task == AttesterSlashingTestTask::NotSlashable {
+        let data_2 = if test_task == AttesterSlashingTestTask::NotSlashable {
             AttestationData { ..data_1.clone() }
         } else {
             AttestationData {
@@ -59,35 +59,25 @@
         };
 
         let mut attestation_1 = IndexedAttestation {
-<<<<<<< HEAD
-            attesting_indices: validator_indices.to_vec().into(),
-=======
-            custody_bit_0_indices: validator_indices.to_vec().into(),
-            custody_bit_1_indices: if *test_task
-                == AttesterSlashingTestTask::IndexedAttestation1Invalid
+            attesting_indices: if test_task == AttesterSlashingTestTask::IndexedAttestation1Invalid
             {
+                // Trigger bad validator indices ordering error.
+                vec![1, 0].into()
+            } else {
                 validator_indices.to_vec().into()
-            } else {
-                VariableList::empty()
             },
->>>>>>> 24845554
             data: data_1,
             signature: AggregateSignature::new(),
         };
 
         let mut attestation_2 = IndexedAttestation {
-<<<<<<< HEAD
-            attesting_indices: validator_indices.to_vec().into(),
-=======
-            custody_bit_0_indices: validator_indices.to_vec().into(),
-            custody_bit_1_indices: if *test_task
-                == AttesterSlashingTestTask::IndexedAttestation2Invalid
+            attesting_indices: if test_task == AttesterSlashingTestTask::IndexedAttestation2Invalid
             {
+                // Trigger bad validator indices ordering error.
+                vec![1, 0].into()
+            } else {
                 validator_indices.to_vec().into()
-            } else {
-                VariableList::empty()
             },
->>>>>>> 24845554
             data: data_2,
             signature: AggregateSignature::new(),
         };
