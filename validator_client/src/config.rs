--- conflicted
+++ resolved
@@ -41,11 +41,7 @@
         data_dir.push(".lighthouse");
         data_dir.push("validators");
         Self {
-<<<<<<< HEAD
-            data_dir: PathBuf::from(DEFAULT_DATA_DIR),
-=======
             data_dir,
->>>>>>> 12e32bd7
             key_source: <_>::default(),
             http_server: DEFAULT_HTTP_SERVER.to_string(),
         }
