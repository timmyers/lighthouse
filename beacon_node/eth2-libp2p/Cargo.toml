--- conflicted
+++ resolved
@@ -8,13 +8,8 @@
 hex = "0.3"
 # rust-libp2p is presently being sourced from a Sigma Prime fork of the
 # `libp2p/rust-libp2p` repository.
-<<<<<<< HEAD
-libp2p =  { git = "https://github.com/SigP/rust-libp2p", rev = "65d413ecf32b7ffaa2b607d9c6ce93640fed50cf" }
-enr =  { git = "https://github.com/SigP/rust-libp2p/", rev = "65d413ecf32b7ffaa2b607d9c6ce93640fed50cf", features = ["serde"] }
-=======
 libp2p =  { git = "https://github.com/SigP/rust-libp2p", rev = "c0c71fa4d7e6621cafe2c087d1aa1bc60dd9116e" }
 enr =  { git = "https://github.com/SigP/rust-libp2p/", rev = "c0c71fa4d7e6621cafe2c087d1aa1bc60dd9116e", features = ["serde"] }
->>>>>>> f04c5507
 types = { path =  "../../eth2/types" }
 serde = "1.0.102"
 serde_derive = "1.0.102"
