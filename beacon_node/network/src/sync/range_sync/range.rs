//! This contains the logic for the long range (batch) sync strategy.
//!
//! The general premise is to group peers by their self-proclaimed finalized blocks and head
//! blocks. Once grouped, the peers become sources to download a specific `Chain`. A `Chain` is a
//! collection of blocks that terminates at the specified target head.
//!
//! This sync strategy can be separated into two distinct forms:
//!  - Finalized Chain Sync
//!  - Head Chain Sync
//!
//!  ## Finalized chain sync
//!
//!  This occurs when a peer connects that claims to have a finalized head slot that is greater
//!  than our own. In this case, we form a chain from our last finalized slot, to their claimed
//!  finalized slot. Any peer that also claims to have this last finalized slot is added to a pool
//!  of peers from which batches of blocks may be downloaded. Blocks are downloaded until
//!  the finalized slot of the chain is reached. Once reached, all peers within the pool are sent a
//!  STATUS message to potentially start a head chain sync, or check if further finalized chains
//!  need to be downloaded.
<<<<<<< HEAD
//!  
=======
//!
>>>>>>> f04c5507
//!  A few interesting notes about finalized chain syncing:
//!  - Only one finalized chain can sync at a time.
//!  - The finalized chain with the largest peer pool takes priority.
//!  - As one finalized chain completes, others are checked to see if we they can be continued,
//!  otherwise they are removed.
//!
//!  ## Head Chain Sync
//!
//!  If a peer joins and there is no active finalized chains being synced, and it's head is
//!  beyond our `SLOT_IMPORT_TOLERANCE` a chain is formed starting from this peers finalized slot
//!  (this has been necessarily downloaded by our node, otherwise we would start a finalized chain
//!  sync) to this peers head slot. Any other peers that match this head slot and head root, are
//!  added to this chain's peer pool, which will be downloaded in parallel.
//!
//!  Unlike finalized chains, head chains can be synced in parallel.
//!
//!  ## Batch Syncing
//!
//!  Each chain is downloaded in batches of blocks. The batched blocks are processed sequentially
//!  and further batches are requested as current blocks are being processed.

use super::chain::ProcessingResult;
use super::chain_collection::{ChainCollection, SyncState};
use crate::message_processor::PeerSyncInfo;
use crate::sync::network_context::SyncNetworkContext;
use beacon_chain::{BeaconChain, BeaconChainTypes};
use eth2_libp2p::rpc::RequestId;
use eth2_libp2p::PeerId;
use slog::{debug, error, trace, warn};
use std::collections::HashSet;
use std::sync::Weak;
use types::{BeaconBlock, EthSpec};

/// The primary object dealing with long range/batch syncing. This contains all the active and
/// non-active chains that need to be processed before the syncing is considered complete. This
/// holds the current state of the long range sync.
pub struct RangeSync<T: BeaconChainTypes> {
    /// The beacon chain for processing.
    beacon_chain: Weak<BeaconChain<T>>,
    /// A collection of chains that need to be downloaded. This stores any head or finalized chains
    /// that need to be downloaded.
    chains: ChainCollection<T>,
    /// Peers that join whilst a finalized chain is being download, sit in this set. Once the
    /// finalized chain(s) complete, these peer's get STATUS'ed to update their head slot before
    /// the head chains are formed and downloaded.
    awaiting_head_peers: HashSet<PeerId>,
    /// The syncing logger.
    log: slog::Logger,
}

impl<T: BeaconChainTypes> RangeSync<T> {
    pub fn new(beacon_chain: Weak<BeaconChain<T>>, log: slog::Logger) -> Self {
        RangeSync {
            beacon_chain: beacon_chain.clone(),
            chains: ChainCollection::new(beacon_chain),
            awaiting_head_peers: HashSet::new(),
            log,
        }
    }

    /// The `chains` collection stores the current state of syncing. Once a finalized chain
    /// completes, it's state is pre-emptively set to `SyncState::Head`. This ensures that
    /// during the transition period of finalized to head, the sync manager doesn't start
    /// requesting blocks from gossipsub.
    ///
    /// On re-status, a peer that has no head to download indicates that this state can be set to
    /// idle as there are in fact no head chains to download. This function notifies the chain
    /// collection that the state can safely be set to idle.
    pub fn fully_synced_peer_found(&mut self) {
        self.chains.fully_synced_peer_found()
    }

    /// A useful peer has been added. The SyncManager has identified this peer as needing either
    /// a finalized or head chain sync. This processes the peer and starts/resumes any chain that
    /// may need to be synced as a result. A new peer, may increase the peer pool of a finalized
    /// chain, this may result in a different finalized chain from syncing as finalized chains are
    /// prioritised by peer-pool size.
    pub fn add_peer(
        &mut self,
        network: &mut SyncNetworkContext,
        peer_id: PeerId,
        remote: PeerSyncInfo,
    ) {
        // evaluate which chain to sync from

        // determine if we need to run a sync to the nearest finalized state or simply sync to
        // its current head
        let local_info = match self.beacon_chain.upgrade() {
            Some(chain) => match PeerSyncInfo::from_chain(&chain) {
                Some(local) => local,
                None => {
                    return error!(
                        self.log,
                        "Failed to get peer sync info";
                        "msg" => "likely due to head lock contention"
                    )
                }
            },
            None => {
                warn!(self.log,
                      "Beacon chain dropped. Peer not considered for sync";
                      "peer_id" => format!("{:?}", peer_id));
                return;
            }
        };

        // convenience variables
        let remote_finalized_slot = remote
            .finalized_epoch
            .start_slot(T::EthSpec::slots_per_epoch());
        let local_finalized_slot = local_info
            .finalized_epoch
            .start_slot(T::EthSpec::slots_per_epoch());

        // remove peer from any chains
        self.remove_peer(network, &peer_id);

        // remove any out-of-date chains
<<<<<<< HEAD
        self.chains.purge_outdated_chains(network);
=======
        self.chains.purge_outdated_chains(network, &self.log);
>>>>>>> f04c5507

        if remote_finalized_slot > local_info.head_slot {
            debug!(self.log, "Finalization sync peer joined"; "peer_id" => format!("{:?}", peer_id));
            // Finalized chain search

            // Note: We keep current head chains. These can continue syncing whilst we complete
            // this new finalized chain.

            // If a finalized chain already exists that matches, add this peer to the chain's peer
            // pool.
            if let Some(chain) = self
                .chains
                .get_finalized_mut(remote.finalized_root, remote_finalized_slot)
            {
                debug!(self.log, "Finalized chain exists, adding peer"; "peer_id" => format!("{:?}", peer_id), "target_root" => format!("{}", chain.target_head_root), "end_slot" => chain.target_head_slot, "start_slot"=> chain.start_slot);

                // add the peer to the chain's peer pool
                chain.peer_pool.insert(peer_id.clone());
                chain.peer_added(network, peer_id, &self.log);

                // check if the new peer's addition will favour a new syncing chain.
                self.chains.update_finalized(network, &self.log);
            } else {
                // there is no finalized chain that matches this peer's last finalized target
                // create a new finalized chain
                debug!(self.log, "New finalized chain added to sync"; "peer_id" => format!("{:?}", peer_id), "start_slot" => local_finalized_slot.as_u64(), "end_slot" => remote_finalized_slot.as_u64(), "finalized_root" => format!("{}", remote.finalized_root));

                self.chains.new_finalized_chain(
                    local_finalized_slot,
                    remote.finalized_root,
                    remote_finalized_slot,
                    peer_id,
                );
                self.chains.update_finalized(network, &self.log);
            }
        } else {
            if self.chains.is_finalizing_sync() {
                // If there are finalized chains to sync, finish these first, before syncing head
                // chains. This allows us to re-sync all known peers
                trace!(self.log, "Waiting for finalized sync to complete"; "peer_id" => format!("{:?}", peer_id));
                return;
            }

            // The new peer has the same finalized (earlier filters should prevent a peer with an
            // earlier finalized chain from reaching here).
            debug!(self.log, "New peer added for recent head sync"; "peer_id" => format!("{:?}", peer_id));

            // search if there is a matching head chain, then add the peer to the chain
            if let Some(chain) = self.chains.get_head_mut(remote.head_root, remote.head_slot) {
                debug!(self.log, "Adding peer to the existing head chain peer pool"; "head_root" => format!("{}",remote.head_root), "head_slot" => remote.head_slot, "peer_id" => format!("{:?}", peer_id));

                // add the peer to the head's pool
                chain.peer_pool.insert(peer_id.clone());
                chain.peer_added(network, peer_id.clone(), &self.log);
            } else {
                // There are no other head chains that match this peer's status, create a new one, and
                let start_slot = std::cmp::min(local_info.head_slot, remote_finalized_slot);
                debug!(self.log, "Creating a new syncing head chain"; "head_root" => format!("{}",remote.head_root), "start_slot" => start_slot, "head_slot" => remote.head_slot, "peer_id" => format!("{:?}", peer_id));
                self.chains.new_head_chain(
                    network,
                    start_slot,
                    remote.head_root,
                    remote.head_slot,
                    peer_id,
                    &self.log,
                );
            }
            self.chains.update_finalized(network, &self.log);
        }
    }

    /// A `BlocksByRange` response has been received from the network.
    ///
    /// This function finds the chain that made this request. Once found, processes the result.
    /// This request could complete a chain or simply add to its progress.
    pub fn blocks_by_range_response(
        &mut self,
        network: &mut SyncNetworkContext,
        peer_id: PeerId,
        request_id: RequestId,
        beacon_block: Option<BeaconBlock<T::EthSpec>>,
    ) {
        // Find the request. Most likely the first finalized chain (the syncing chain). If there
        // are no finalized chains, then it will be a head chain. At most, there should only be
        // `connected_peers` number of head chains, which should be relatively small and this
        // lookup should not be very expensive. However, we could add an extra index that maps the
        // request id to index of the vector to avoid O(N) searches and O(N) hash lookups.

        let chain_ref = &self.beacon_chain;
        let log_ref = &self.log;
        match self.chains.finalized_request(|chain| {
            chain.on_block_response(chain_ref, network, request_id, &beacon_block, log_ref)
        }) {
            Some((_, ProcessingResult::KeepChain)) => {} // blocks added to the chain
            Some((index, ProcessingResult::RemoveChain)) => {
                let chain = self.chains.remove_finalized_chain(index);
                debug!(self.log, "Finalized chain removed"; "start_slot" => chain.start_slot.as_u64(), "end_slot" => chain.target_head_slot.as_u64());
                // the chain is complete, re-status it's peers
                chain.status_peers(self.beacon_chain.clone(), network);

                // update the state of the collection
                self.chains.update_finalized(network, &self.log);

                // set the state to a head sync, to inform the manager that we are awaiting a
                // head chain.
                self.chains.set_head_sync();

                // if there are no more finalized chains, re-status all known peers awaiting a head
                // sync
                match self.chains.sync_state() {
                    SyncState::Idle | SyncState::Head => {
                        for peer_id in self.awaiting_head_peers.iter() {
                            network.status_peer(self.beacon_chain.clone(), peer_id.clone());
                        }
                    }
                    SyncState::Finalized => {} // Have more finalized chains to complete
                }
            }
            None => {
                // The request was not in any finalized chain, search head chains
                match self.chains.head_request(|chain| {
                    chain.on_block_response(&chain_ref, network, request_id, &beacon_block, log_ref)
                }) {
                    Some((index, ProcessingResult::RemoveChain)) => {
                        let chain = self.chains.remove_head_chain(index);
                        debug!(self.log, "Head chain completed"; "start_slot" => chain.start_slot.as_u64(), "end_slot" => chain.target_head_slot.as_u64());
                        // the chain is complete, re-status it's peers and remove it
                        chain.status_peers(self.beacon_chain.clone(), network);

                        // update the state of the collection
                        self.chains.update_finalized(network, &self.log);
                    }
                    Some(_) => {}
                    None => {
                        // The request didn't exist in any `SyncingChain`. Could have been an old request. Log
                        // and ignore
                        debug!(self.log, "Range response without matching request"; "peer" => format!("{:?}", peer_id), "request_id" => request_id);
                    }
                }
            }
        }
    }

    /// Public method to indicate the current state of the long range sync.
    pub fn is_syncing(&self) -> bool {
        match self.chains.sync_state() {
            SyncState::Finalized => true,
            SyncState::Head => true,
            SyncState::Idle => false,
        }
    }

    /// A peer has disconnected. This removes the peer from any ongoing chains and mappings. A
    /// disconnected peer could remove a chain
    pub fn peer_disconnect(&mut self, network: &mut SyncNetworkContext, peer_id: &PeerId) {
        // if the peer is in the awaiting head mapping, remove it
        self.awaiting_head_peers.remove(&peer_id);

        // remove the peer from any peer pool
        self.remove_peer(network, peer_id);

        // update the state of the collection
        self.chains.update_finalized(network, &self.log);
    }

    /// When a peer gets removed, both the head and finalized chains need to be searched to check which pool the peer is in. The chain may also have a batch or batches awaiting
    /// for this peer. If so we mark the batch as failed. The batch may then hit it's maximum
    /// retries. In this case, we need to remove the chain and re-status all the peers.
    fn remove_peer(&mut self, network: &mut SyncNetworkContext, peer_id: &PeerId) {
        match self.chains.head_finalized_request(|chain| {
            if chain.peer_pool.remove(&peer_id) {
                // this chain contained the peer
                let pending_batches_requests = chain
                    .pending_batches
                    .iter()
                    .filter(|(_, batch)| batch.current_peer == *peer_id)
                    .map(|(id, _)| id)
                    .cloned()
                    .collect::<Vec<_>>();
                for request_id in pending_batches_requests {
                    if let Some(batch) = chain.pending_batches.remove(&request_id) {
                        if let ProcessingResult::RemoveChain = chain.failed_batch(network, batch) {
                            // a single batch failed, remove the chain
                            return Some(ProcessingResult::RemoveChain);
                        }
                    }
                }
                // peer removed from chain, no batch failed
                Some(ProcessingResult::KeepChain)
            } else {
                None
            }
        }) {
            Some((index, ProcessingResult::RemoveChain)) => {
                // the chain needed to be removed
                debug!(self.log, "Chain being removed due to failed batch");
                self.chains.remove_chain(network, index, &self.log);
            }
            _ => {} // chain didn't need to be removed, ignore
        }
    }

    /// An RPC error has occurred.
    ///
    /// Check to see if the request corresponds to a pending batch. If so, re-request it if possible, if there have
    /// been too many failed attempts for the batch, remove the chain.
    pub fn inject_error(
        &mut self,
        network: &mut SyncNetworkContext,
        peer_id: PeerId,
        request_id: RequestId,
    ) {
        // check that this request is pending
        let log_ref = &self.log;
        match self.chains.head_finalized_request(|chain| {
            chain.inject_error(network, &peer_id, &request_id, log_ref)
        }) {
            Some((_, ProcessingResult::KeepChain)) => {} // error handled chain persists
            Some((index, ProcessingResult::RemoveChain)) => {
                debug!(self.log, "Chain being removed due to RPC error");
                self.chains.remove_chain(network, index, &self.log)
            }
            None => {} // request wasn't in the finalized chains, check the head chains
        }
    }
}<|MERGE_RESOLUTION|>--- conflicted
+++ resolved
@@ -17,11 +17,7 @@
 //!  the finalized slot of the chain is reached. Once reached, all peers within the pool are sent a
 //!  STATUS message to potentially start a head chain sync, or check if further finalized chains
 //!  need to be downloaded.
-<<<<<<< HEAD
-//!  
-=======
-//!
->>>>>>> f04c5507
+//!
 //!  A few interesting notes about finalized chain syncing:
 //!  - Only one finalized chain can sync at a time.
 //!  - The finalized chain with the largest peer pool takes priority.
@@ -140,11 +136,7 @@
         self.remove_peer(network, &peer_id);
 
         // remove any out-of-date chains
-<<<<<<< HEAD
-        self.chains.purge_outdated_chains(network);
-=======
         self.chains.purge_outdated_chains(network, &self.log);
->>>>>>> f04c5507
 
         if remote_finalized_slot > local_info.head_slot {
             debug!(self.log, "Finalization sync peer joined"; "peer_id" => format!("{:?}", peer_id));
